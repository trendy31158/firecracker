--- conflicted
+++ resolved
@@ -17,16 +17,9 @@
 # Checkout the cpuid crate. In the future other
 # differences may appear.
 if utils.is_io_uring_supported():
-<<<<<<< HEAD
-    COVERAGE_DICT = {"Intel": 84.39, "AMD": 84.68, "ARM": 82.44}
+    COVERAGE_DICT = {"Intel": 84.61, "AMD": 84.68, "ARM": 82.44}
 else:
     COVERAGE_DICT = {"Intel": 81.90, "AMD": 82.19, "ARM": 79.37}
-=======
-    COVERAGE_DICT = {"Intel": 83.19, "AMD": 82.38, "ARM": 82.54}
-else:
-    COVERAGE_DICT = {"Intel": 80.32, "AMD": 79.5, "ARM": 79.44}
-
->>>>>>> e9695ed6
 
 PROC_MODEL = proc.proc_type()
 
