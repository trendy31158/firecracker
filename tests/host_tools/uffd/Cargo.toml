--- conflicted
+++ resolved
@@ -9,15 +9,9 @@
 
 libc = "0.2.121"
 nix = "0.23.0"
-<<<<<<< HEAD
 serde = { version = ">=1.0.27", features = ["derive"] }
 serde_json = ">=1.0.9"
 userfaultfd = ">=0.5.0"
-=======
-serde = { version = "1.0.136", features = ["derive"] }
-serde_json = "1.0.79"
-userfaultfd = "0.4.2"
->>>>>>> 408f2fca
 
 [workspace]
 
