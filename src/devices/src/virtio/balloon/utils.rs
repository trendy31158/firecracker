// Copyright 2020 Amazon.com, Inc. or its affiliates. All Rights Reserved.
// SPDX-License-Identifier: Apache-2.0

use std::io;

use logger::error;
use vm_memory::{GuestAddress, GuestMemory, GuestMemoryMmap, GuestMemoryRegion};

use super::{RemoveRegionError, MAX_PAGE_COMPACT_BUFFER};

/// This takes a vector of page frame numbers, and compacts them
/// into ranges of consecutive pages. The result is a vector
/// of (start_page_frame_number, range_length) pairs.
pub(crate) fn compact_page_frame_numbers(v: &mut [u32]) -> Vec<(u32, u32)> {
    if v.is_empty() {
        return vec![];
    }

    // Since the total number of pages that can be
    // received at once is `MAX_PAGE_COMPACT_BUFFER`,
    // this sort does not change the complexity of handling
    // an inflation.
    v.sort_unstable();

    // Since there are at most `MAX_PAGE_COMPACT_BUFFER` pages, setting the
    // capacity of `result` to this makes sense.
    let mut result = Vec::with_capacity(MAX_PAGE_COMPACT_BUFFER);

    // The most recent range of pages is [previous..previous + length).
    let mut previous = 0;
    let mut length = 1;

    for pfn_index in 1..v.len() {
        let page_frame_number = v[pfn_index];

        // Skip duplicate pages. This will ensure we only consider
        // distinct PFNs.
        if page_frame_number == v[pfn_index - 1] {
            error!("Skipping duplicate PFN {}.", page_frame_number);
            continue;
        }

        // Check if the current page frame number is adjacent to the most recent page range.
        // This operation will never overflow because for whatever value `v[previous]`
        // has in the u32 range, we know there are at least `length` consecutive numbers
        // greater than it in the array (the greatest so far being `page_frame_number`),
        // since `v[previous]` is before all of them in the sorted array and `length`
        // was incremented for each consecutive one. This is true only because we skip
        // duplicates.
        if page_frame_number == v[previous] + length {
            // If so, extend that range.
            length += 1;
        } else {
            // Otherwise, push (previous, length) to the result vector.
            result.push((v[previous], length));
            // And update the most recent range of pages.
            previous = pfn_index;
            length = 1;
        }
    }

    // Don't forget to push the last range to the result.
    result.push((v[previous], length));

    result
}

pub(crate) fn remove_range(
    guest_memory: &GuestMemoryMmap,
    range: (GuestAddress, u64),
    _restored: bool,
) -> std::result::Result<(), RemoveRegionError> {
    let (guest_address, range_len) = range;

    if let Some(region) = guest_memory.find_region(guest_address) {
        if guest_address.0 + range_len > region.start_addr().0 + region.len() {
            return Err(RemoveRegionError::MalformedRange);
        }
        let phys_address = guest_memory
            .get_host_address(guest_address)
            .map_err(|_| RemoveRegionError::AddressTranslation)?;

<<<<<<< HEAD
        // CodeSandbox: since we use UFFD handler, this is not needed for us. In fact, it breaks the UFFD handler
        // if this happens right now, as it unregisters the UFFD handler for the given range.
        // // Mmap a new anonymous region over the present one in order to create a hole.
        // // This workaround is (only) needed after resuming from a snapshot because the guest memory
        // // is mmaped from file as private and there is no `madvise` flag that works for this case.
        // if restored {
        //     let ret = unsafe {
        //         libc::mmap(
        //             phys_address as *mut _,
        //             range_len as usize,
        //             libc::PROT_READ | libc::PROT_WRITE,
        //             libc::MAP_FIXED | libc::MAP_ANONYMOUS | libc::MAP_PRIVATE,
        //             -1,
        //             0,
        //         )
        //     };
        //     if ret == libc::MAP_FAILED {
        //         return Err(RemoveRegionError::MmapFail(io::Error::last_os_error()));
        //     }
        // };
=======
        // Mmap a new anonymous region over the present one in order to create a hole.
        // This workaround is (only) needed after resuming from a snapshot because the guest memory
        // is mmaped from file as private and there is no `madvise` flag that works for this case.
        if restored {
            // SAFETY: The address and length are known to be valid.
            let ret = unsafe {
                libc::mmap(
                    phys_address.cast(),
                    range_len as usize,
                    libc::PROT_READ | libc::PROT_WRITE,
                    libc::MAP_FIXED | libc::MAP_ANONYMOUS | libc::MAP_PRIVATE,
                    -1,
                    0,
                )
            };
            if ret == libc::MAP_FAILED {
                return Err(RemoveRegionError::MmapFail(io::Error::last_os_error()));
            }
        };
>>>>>>> 408f2fca

        // Madvise the region in order to mark it as not used.
        // SAFETY: The address and length are known to be valid.
        let ret = unsafe {
            let range_len = range_len as usize;
            libc::madvise(phys_address.cast(), range_len, libc::MADV_DONTNEED)
        };
        if ret < 0 {
            return Err(RemoveRegionError::MadviseFail(io::Error::last_os_error()));
        }

        Ok(())
    } else {
        Err(RemoveRegionError::RegionNotFound)
    }
}

#[cfg(test)]
mod tests {
    use vm_memory::Bytes;

    use super::*;

    /// This asserts that $lhs matches $rhs.
    macro_rules! assert_match {
        ($lhs:expr, $rhs:pat) => {{
            assert!(matches!($lhs, $rhs))
        }};
    }

    #[test]
    fn test_compact_page_indices() {
        // Test empty input.
        assert!(compact_page_frame_numbers(&mut []).is_empty());

        // Test single compact range.
        assert_eq!(
            compact_page_frame_numbers((0_u32..100_u32).collect::<Vec<u32>>().as_mut_slice()),
            vec![(0, 100)]
        );

        // `compact_page_frame_numbers` works even when given out of order input.
        assert_eq!(
            compact_page_frame_numbers((0_u32..100_u32).rev().collect::<Vec<u32>>().as_mut_slice()),
            vec![(0, 100)]
        );

        // Test with 100 distinct ranges.
        assert_eq!(
            compact_page_frame_numbers(
                &mut (0_u32..10000_u32)
                    .step_by(100)
                    .flat_map(|x| (x..x + 10).rev())
                    .collect::<Vec<u32>>()
            ),
            (0_u32..10000_u32)
                .step_by(100)
                .map(|x| (x, 10_u32))
                .collect::<Vec<(u32, u32)>>()
        );

        // Test range with duplicates.
        assert_eq!(
            compact_page_frame_numbers(
                &mut (0_u32..10000_u32).map(|x| x / 2).collect::<Vec<u32>>()
            ),
            vec![(0, 5000)]
        );

        // Test there is no overflow when there are duplicate max values.
        assert_eq!(
            compact_page_frame_numbers(&mut [u32::MAX, u32::MAX]),
            vec![(u32::MAX, 1)]
        );
    }

    #[test]
    fn test_remove_range() {
        let page_size: usize = 0x1000;
        let mem = vm_memory::test_utils::create_anon_guest_memory(
            &[(GuestAddress(0), 2 * page_size)],
            false,
        )
        .unwrap();

        // Fill the memory with ones.
        let ones = vec![1u8; 2 * page_size];
        mem.write(&ones[..], GuestAddress(0)).unwrap();

        // Remove the first page.
        assert!(remove_range(&mem, (GuestAddress(0), page_size as u64), false).is_ok());

        // Check that the first page is zeroed.
        let mut actual_page = vec![0u8; page_size];
        mem.read(actual_page.as_mut_slice(), GuestAddress(0))
            .unwrap();
        assert_eq!(vec![0u8; page_size], actual_page);
        // Check that the second page still contains ones.
        mem.read(actual_page.as_mut_slice(), GuestAddress(page_size as u64))
            .unwrap();
        assert_eq!(vec![1u8; page_size], actual_page);

        // Malformed range: the len is too big.
        assert_match!(
            remove_range(&mem, (GuestAddress(0), 0x10000), false).unwrap_err(),
            RemoveRegionError::MalformedRange
        );

        // Region not mapped.
        assert_match!(
            remove_range(&mem, (GuestAddress(0x10000), 0x10), false).unwrap_err(),
            RemoveRegionError::RegionNotFound
        );

        // Madvise fail: the guest address is not aligned to the page size.
        assert_match!(
            remove_range(&mem, (GuestAddress(0x20), page_size as u64), false).unwrap_err(),
            RemoveRegionError::MadviseFail(_)
        );
    }

    #[test]
    fn test_remove_range_on_restored() {
        let page_size: usize = 0x1000;
        let mem = vm_memory::test_utils::create_anon_guest_memory(
            &[(GuestAddress(0), 2 * page_size)],
            false,
        )
        .unwrap();

        // Fill the memory with ones.
        let ones = vec![1u8; 2 * page_size];
        mem.write(&ones[..], GuestAddress(0)).unwrap();

        // Remove the first page.
        assert!(remove_range(&mem, (GuestAddress(0), page_size as u64), true).is_ok());

        // Check that the first page is zeroed.
        let mut actual_page = vec![0u8; page_size];
        mem.read(actual_page.as_mut_slice(), GuestAddress(0))
            .unwrap();
        assert_eq!(vec![0u8; page_size], actual_page);
        // Check that the second page still contains ones.
        mem.read(actual_page.as_mut_slice(), GuestAddress(page_size as u64))
            .unwrap();
        assert_eq!(vec![1u8; page_size], actual_page);

        // Malformed range: the len is too big.
        assert_match!(
            remove_range(&mem, (GuestAddress(0), 0x10000), true).unwrap_err(),
            RemoveRegionError::MalformedRange
        );

        // Region not mapped.
        assert_match!(
            remove_range(&mem, (GuestAddress(0x10000), 0x10), true).unwrap_err(),
            RemoveRegionError::RegionNotFound
        );

        // Mmap fail: the guest address is not aligned to the page size.
        assert_match!(
            remove_range(&mem, (GuestAddress(0x20), page_size as u64), true).unwrap_err(),
            RemoveRegionError::MmapFail(_)
        );
    }

    /// -------------------------------------
    /// BEGIN PROPERTY BASED TESTING
    use proptest::prelude::*;

    fn random_pfn_u32_max() -> impl Strategy<Value = Vec<u32>> {
        // Create a randomly sized vec (max MAX_PAGE_COMPACT_BUFFER elements) filled with random u32
        // elements.
        prop::collection::vec(0..std::u32::MAX, 0..MAX_PAGE_COMPACT_BUFFER)
    }

    fn random_pfn_100() -> impl Strategy<Value = Vec<u32>> {
        // Create a randomly sized vec (max MAX_PAGE_COMPACT_BUFFER/8) filled with random u32
        // elements (0 - 100).
        prop::collection::vec(0..100u32, 0..MAX_PAGE_COMPACT_BUFFER / 8)
    }

    // The uncompactor will output deduplicated and sorted elements as compaction algorithm
    // guarantees it.
    fn uncompact(compacted: Vec<(u32, u32)>) -> Vec<u32> {
        let mut result = Vec::new();
        for (start, len) in compacted {
            result.extend(start..start + len);
        }
        result
    }

    fn sort_and_dedup<T: Ord + Clone>(v: &[T]) -> Vec<T> {
        let mut sorted_v = v.to_vec();
        sorted_v.sort_unstable();
        sorted_v.dedup();
        sorted_v
    }

    // The below prop tests will validate the following output properties:
    // - vec elements are sorted by first tuple value
    // - no pfn duplicates are present
    // - no pfn is lost
    #[test]
    fn test_pfn_compact() {
        let cfg = ProptestConfig::with_cases(1500);
        proptest!(cfg, |(mut input1 in random_pfn_u32_max(), mut input2 in random_pfn_100())| {
            // The uncompactor will output sorted elements.
            prop_assert!(
                uncompact(compact_page_frame_numbers(input1.as_mut_slice()))
                    == sort_and_dedup(input1.as_slice())
            );
            // Input2 will ensure duplicate PFN cases are also covered.
            prop_assert!(
                uncompact(compact_page_frame_numbers(input2.as_mut_slice()))
                    == sort_and_dedup(input2.as_slice())
            );
        });
    }
}<|MERGE_RESOLUTION|>--- conflicted
+++ resolved
@@ -80,7 +80,6 @@
             .get_host_address(guest_address)
             .map_err(|_| RemoveRegionError::AddressTranslation)?;
 
-<<<<<<< HEAD
         // CodeSandbox: since we use UFFD handler, this is not needed for us. In fact, it breaks the UFFD handler
         // if this happens right now, as it unregisters the UFFD handler for the given range.
         // // Mmap a new anonymous region over the present one in order to create a hole.
@@ -101,27 +100,6 @@
         //         return Err(RemoveRegionError::MmapFail(io::Error::last_os_error()));
         //     }
         // };
-=======
-        // Mmap a new anonymous region over the present one in order to create a hole.
-        // This workaround is (only) needed after resuming from a snapshot because the guest memory
-        // is mmaped from file as private and there is no `madvise` flag that works for this case.
-        if restored {
-            // SAFETY: The address and length are known to be valid.
-            let ret = unsafe {
-                libc::mmap(
-                    phys_address.cast(),
-                    range_len as usize,
-                    libc::PROT_READ | libc::PROT_WRITE,
-                    libc::MAP_FIXED | libc::MAP_ANONYMOUS | libc::MAP_PRIVATE,
-                    -1,
-                    0,
-                )
-            };
-            if ret == libc::MAP_FAILED {
-                return Err(RemoveRegionError::MmapFail(io::Error::last_os_error()));
-            }
-        };
->>>>>>> 408f2fca
 
         // Madvise the region in order to mark it as not used.
         // SAFETY: The address and length are known to be valid.
