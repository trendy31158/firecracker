[package]
name = "cpu-template-helper"
version = "1.5.0-dev"
authors = ["Amazon Firecracker team <firecracker-devel@amazon.com>"]
edition = "2021"
build = "../../build.rs"
license = "Apache-2.0"
# See more keys and their definitions at https://doc.rust-lang.org/cargo/reference/manifest.html

[[bin]]
name = "cpu-template-helper"
bench = false

[dependencies]
clap = { version = "4.3.4", features = ["derive", "string"] }
libc = "0.2.146"
<<<<<<< HEAD
serde = { version = "1.0.164", features = ["derive"] }
serde_json = "1.0.78"
=======
serde = { version = "1.0.136", features = ["derive"] }
serde_json = "1.0.97"
>>>>>>> cbd86954
thiserror = "1.0.32"

vmm = { path = "../vmm" }

[dev-dependencies]
utils = { path = "../utils" }<|MERGE_RESOLUTION|>--- conflicted
+++ resolved
@@ -14,13 +14,8 @@
 [dependencies]
 clap = { version = "4.3.4", features = ["derive", "string"] }
 libc = "0.2.146"
-<<<<<<< HEAD
 serde = { version = "1.0.164", features = ["derive"] }
-serde_json = "1.0.78"
-=======
-serde = { version = "1.0.136", features = ["derive"] }
 serde_json = "1.0.97"
->>>>>>> cbd86954
 thiserror = "1.0.32"
 
 vmm = { path = "../vmm" }
