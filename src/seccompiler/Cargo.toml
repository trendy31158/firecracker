--- conflicted
+++ resolved
@@ -19,13 +19,8 @@
 [dependencies]
 bincode = "1.2.1"
 libc = "0.2.146"
-<<<<<<< HEAD
 serde = { version = "1.0.164", features = ["derive"] }
-serde_json = "1.0.78"
-=======
-serde = { version = "1.0.136", features = ["derive"] }
 serde_json = "1.0.97"
->>>>>>> cbd86954
 thiserror = "1.0.32"
 
 utils = { path = "../utils" }