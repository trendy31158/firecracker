--- conflicted
+++ resolved
@@ -303,12 +303,7 @@
 
     // Set the length of the file to the full size of the memory area.
     let mem_size_mib = mem_size_mib(vmm.guest_memory());
-<<<<<<< HEAD
-    // Set the length of the file to the full size of the memory area.
-    file.set_len((mem_size_mib * 1024 * 1024) as u64)
-=======
     file.set_len(mem_size_mib * 1024 * 1024)
->>>>>>> c7f20f11
         .map_err(|err| MemoryBackingFile("set_length", err))?;
 
     match snapshot_type {
