--- conflicted
+++ resolved
@@ -79,115 +79,4 @@
         .collect(),
         SeccompAction::Trap,
     )?)
-<<<<<<< HEAD
-}
-
-fn create_common_ioctl_seccomp_rule() -> Result<Vec<SeccompRule>, Error> {
-    Ok(or![
-        and![Cond::new(1, Eq, TCSETS)?],
-        and![Cond::new(1, Eq, TCGETS)?],
-        and![Cond::new(1, Eq, TIOCGWINSZ)?],
-        and![Cond::new(1, Eq, KVM_CHECK_EXTENSION,)?],
-        and![Cond::new(1, Eq, KVM_CREATE_VM)?],
-        and![Cond::new(1, Eq, KVM_GET_API_VERSION,)?],
-        and![Cond::new(1, Eq, KVM_GET_SUPPORTED_CPUID,)?],
-        and![Cond::new(1, Eq, KVM_GET_VCPU_MMAP_SIZE,)?],
-        and![Cond::new(1, Eq, KVM_CREATE_IRQCHIP,)?],
-        and![Cond::new(1, Eq, KVM_CREATE_PIT2)?],
-        and![Cond::new(1, Eq, KVM_CREATE_VCPU)?],
-        and![Cond::new(1, Eq, KVM_GET_DIRTY_LOG,)?],
-        and![Cond::new(1, Eq, KVM_IOEVENTFD)?],
-        and![Cond::new(1, Eq, KVM_IRQFD)?],
-        and![Cond::new(1, Eq, KVM_SET_TSS_ADDR,)?],
-        and![Cond::new(1, Eq, KVM_SET_USER_MEMORY_REGION,)?],
-        and![Cond::new(1, Eq, FIOCLEX)?],
-        and![Cond::new(1, Eq, FIONBIO)?],
-        and![Cond::new(1, Eq, TUNSETIFF)?],
-        and![Cond::new(1, Eq, TUNSETOFFLOAD)?],
-        and![Cond::new(1, Eq, TUNSETVNETHDRSZ)?],
-        and![Cond::new(1, Eq, KVM_GET_LAPIC)?],
-        and![Cond::new(1, Eq, KVM_GET_SREGS)?],
-        and![Cond::new(1, Eq, KVM_RUN)?],
-        and![Cond::new(1, Eq, KVM_SET_CPUID2)?],
-        and![Cond::new(1, Eq, KVM_SET_FPU)?],
-        and![Cond::new(1, Eq, KVM_SET_LAPIC)?],
-        and![Cond::new(1, Eq, KVM_SET_MSRS)?],
-        and![Cond::new(1, Eq, KVM_SET_REGS)?],
-        and![Cond::new(1, Eq, KVM_SET_SREGS)?],
-    ])
-}
-
-#[cfg(feature = "vsock")]
-fn create_vsock_ioctl_seccomp_rule() -> Result<Vec<SeccompRule>, Error> {
-    Ok(or![
-        and![Cond::new(1, Eq, vsock_ioctls::VHOST_GET_FEATURES,)?],
-        and![Cond::new(1, Eq, vsock_ioctls::VHOST_SET_FEATURES,)?],
-        and![Cond::new(1, Eq, vsock_ioctls::VHOST_SET_OWNER,)?],
-        and![Cond::new(1, Eq, vsock_ioctls::VHOST_SET_MEM_TABLE,)?],
-        and![Cond::new(1, Eq, vsock_ioctls::VHOST_SET_VRING_NUM,)?],
-        and![Cond::new(1, Eq, vsock_ioctls::VHOST_SET_VRING_ADDR,)?],
-        and![Cond::new(1, Eq, vsock_ioctls::VHOST_SET_VRING_BASE,)?],
-        and![Cond::new(1, Eq, vsock_ioctls::VHOST_GET_VRING_BASE,)?],
-        and![Cond::new(1, Eq, vsock_ioctls::VHOST_SET_VRING_KICK,)?],
-        and![Cond::new(1, Eq, vsock_ioctls::VHOST_SET_VRING_CALL,)?],
-        and![Cond::new(1, Eq, vsock_ioctls::VHOST_VSOCK_SET_GUEST_CID,)?],
-        and![Cond::new(1, Eq, vsock_ioctls::VHOST_VSOCK_SET_RUNNING,)?],
-    ])
-}
-
-fn create_ioctl_seccomp_rule() -> Result<Vec<SeccompRule>, Error> {
-    #[cfg(feature = "vsock")]
-    {
-        let mut rule = create_common_ioctl_seccomp_rule()?;
-        rule.append(&mut create_vsock_ioctl_seccomp_rule()?);
-        Ok(rule)
-    }
-    #[cfg(not(feature = "vsock"))]
-    Ok(create_common_ioctl_seccomp_rule()?)
-}
-
-#[cfg(test)]
-#[cfg(target_env = "musl")]
-mod tests {
-    use libc;
-    
-
-    use super::*;
-
-    const EXTRA_SYSCALLS: [i64; 5] = [
-        libc::SYS_clone,
-        libc::SYS_mprotect,
-        libc::SYS_rt_sigprocmask,
-        libc::SYS_set_tid_address,
-        libc::SYS_sigaltstack,
-    ];
-
-    fn add_syscalls_install_filter(mut filter: SeccompFilter) {
-        // Test error case: add empty rule array.
-        assert!(filter.add_rules(0, vec![],).is_err());
-        // Add "Allow" rule for each syscall.
-        for syscall in EXTRA_SYSCALLS.iter() {
-            assert!(filter
-                .add_rules(
-                    *syscall,
-                    vec![SeccompRule::new(vec![], SeccompAction::Allow)],
-                )
-                .is_ok());
-        }
-        assert!(filter.apply().is_ok());
-    }
-
-    #[test]
-    fn test_basic_seccomp() {
-        let filter = default_filter().unwrap().allow_all();
-        add_syscalls_install_filter(filter);
-    }
-
-    #[test]
-    fn test_advanced_seccomp() {
-        let filter = default_filter().unwrap();
-        add_syscalls_install_filter(filter);
-    }
-=======
->>>>>>> 18ca2153
 }